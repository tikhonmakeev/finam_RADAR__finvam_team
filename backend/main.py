--- conflicted
+++ resolved
@@ -9,10 +9,6 @@
 logger = logging.getLogger(__name__)
 logger.info("Starting application...")
 
-<<<<<<< HEAD
-=======
-
->>>>>>> 6f637a31
 app = FastAPI(
     title="Finam RADAR backend",
     version="1.0.1",
