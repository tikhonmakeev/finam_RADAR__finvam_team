--- conflicted
+++ resolved
@@ -1,23 +1,12 @@
-<<<<<<< HEAD
-=======
 import os
->>>>>>> 6dedc71a
 from typing import Dict, List, Any, Optional
 import logging
 import psycopg2
 from psycopg2.extras import execute_values
-<<<<<<< HEAD
-from backend.ai_model.embedder import Embedder
-from backend.ai_model.rag_utils import chunk_text
-from backend.models.news_filter import NewsFilter
-from backend.models.news_item import NewsItem
-from backend.config import settings
-=======
 from ai_model.embedder import Embedder
 from ai_model.rag_utils import chunk_text
 from models.news_filter import NewsFilter
 from models.news_item import NewsItem
->>>>>>> 6dedc71a
 
 # Настройка логирования
 logger = logging.getLogger(__name__)
@@ -43,10 +32,6 @@
         logger.info(f"Инициализировано хранилище векторов с размерностью: {dim} и моделью: {model_name}")
 
     def _get_db_connection(self):
-<<<<<<< HEAD
-        """Создание подключения к базе данных с использованием настроек из конфига."""
-        return psycopg2.connect(settings.DATABASE_URL)
-=======
         """Создание подключения к базе данных с использованием переменных окружения."""
         return psycopg2.connect(
             dbname=os.environ.get("POSTGRES_DB"),
@@ -55,7 +40,6 @@
             host=os.environ.get("POSTGRES_HOST"),
             port=os.environ.get("POSTGRES_PORT")
         )
->>>>>>> 6dedc71a
 
     def _init_db(self):
         """Инициализация таблиц в базе данных и расширения pgvector."""
@@ -66,7 +50,7 @@
             # Создаем таблицу новостей
             cur.execute("""
             CREATE TABLE IF NOT EXISTS news (
-                id TEXT PRIMARY KEY,
+                id SERIAL PRIMARY KEY,
                 title TEXT NOT NULL,
                 content TEXT NOT NULL,
                 tags TEXT[] DEFAULT '{}',
@@ -99,11 +83,7 @@
             
             self.conn.commit()
 
-<<<<<<< HEAD
-    def index_news(self, news_id: str, text: str, metadata: NewsItem = None) -> None:
-=======
     def index_news(self, text: str, metadata: NewsItem = None) -> int:
->>>>>>> 6dedc71a
         """Индексирует новостную статью, разбивая её на фрагменты и сохраняя эмбеддинги.
         
         Аргументы:
@@ -127,30 +107,6 @@
             with self.conn.cursor() as cur:
                 # Вставляем новость, если её еще нет
                 cur.execute("""
-<<<<<<< HEAD
-                INSERT INTO news (id, title, content, tags, timeline, hotness_score, is_confirmed, sources)
-                VALUES (%s, %s, %s, %s, %s, %s, %s, %s)
-                ON CONFLICT (id) DO UPDATE 
-                SET title = EXCLUDED.title,
-                    content = EXCLUDED.content,
-                    tags = EXCLUDED.tags,
-                    timeline = EXCLUDED.timeline,
-                    hotness_score = EXCLUDED.hotness_score,
-                    is_confirmed = EXCLUDED.is_confirmed,
-                    sources = EXCLUDED.sources
-                RETURNING id;
-                """, (
-                    news_id,
-                    metadata.title,
-                    text,
-                    metadata.tags,
-                    metadata.timeline,
-                    metadata.hotnessScore,
-                    metadata.isConfirmed,
-                    metadata.sources
-                ))
-                
-=======
                     INSERT INTO news (title, content, tags, timeline, hotness_score, is_confirmed, sources)
                     VALUES (%s, %s, %s, %s, %s, %s, %s) ON CONFLICT DO NOTHING
                     RETURNING id;
@@ -168,7 +124,6 @@
                 if row:
                     news_id = row[0]
 
->>>>>>> 6dedc71a
                 # Подготавливаем данные фрагментов для пакетной вставки
                 chunk_data = []
                 for i, (chunk, embedding) in enumerate(zip(chunks, embeddings)):
