--- conflicted
+++ resolved
@@ -1,13 +1,6 @@
 import { CommonModule } from '@angular/common';
 import { ChangeDetectionStrategy, Component } from '@angular/core';
 import { NewsCard } from '../NewsCard/NewsCard';
-<<<<<<< HEAD
-import { TuiScrollbar, TuiScrollable } from '@taiga-ui/core';
-
-@Component({
-  selector: 'app-news-page',
-  imports: [CommonModule, NewsCard, TuiScrollbar, TuiScrollable],
-=======
 import { TuiButton, TuiScrollbar } from '@taiga-ui/core';
 import { FormControl, FormGroup, ReactiveFormsModule } from '@angular/forms';
 
@@ -20,69 +13,12 @@
     ReactiveFormsModule,
     TuiButton,
   ],
->>>>>>> 6dedc71a
   templateUrl: './NewsPage.html',
   styleUrl: './NewsPage.less',
   changeDetection: ChangeDetectionStrategy.OnPush,
 })
 export class NewsPage {
   readonly newsList: News[] = [
-<<<<<<< HEAD
-  {
-    id: "1",
-    title: "Запуск новой версии искусственного интеллекта от ведущей компании",
-    content: "Сегодня состоялся релиз обновленной версии ИИ-системы, которая демонстрирует революционные возможности в обработке естественного языка и генерации контента.",
-    tags: ["технологии", "искусственный интеллект", "инновации"],
-    createdAt: "2024-01-15T10:30:00.000Z",
-    hotnessScore: 100,
-    isConfirmed: true,
-    sources: ["https://technews.com/ai-launch", "https://innovation.org/update"],
-    timeline: ["2024-01-10T09:00:00.000Z", "2024-01-14T15:20:00.000Z"]
-  },
-  {
-    id: "2",
-    title: "Прорыв в квантовых вычислениях: достигнута новая веха",
-    content: "Ученые объявили о значительном прогрессе в области квантовых компьютеров, увеличив стабильность кубитов в 5 раз по сравнению с предыдущими показателями.",
-    tags: ["наука", "квантовые вычисления", "технологии"],
-    createdAt: "2024-01-14T14:45:00.000Z",
-    hotnessScore: 88,
-    isConfirmed: true,
-    sources: ["https://sciencejournal.org/quantum", "https://research.edu/breakthrough"]
-  },
-  {
-    id: "3",
-    title: "Кибератака на крупный финансовый институт: детали инцидента",
-    content: "В результате сложной кибератаки пострадали системы одного из крупнейших банков. Эксперты работают над восстановлением и расследованием происшествия.",
-    tags: ["кибербезопасность", "финансы", "происшествия"],
-    createdAt: "2024-01-15T08:15:00.000Z",
-    hotnessScore: 50,
-    isConfirmed: false,
-    sources: ["https://securitywatch.com/incident", "https://finance-news.net/attack"],
-    timeline: ["2024-01-14T22:30:00.000Z", "2024-01-15T02:45:00.000Z", "2024-01-15T07:00:00.000Z"]
-  },
-  {
-    id: "4",
-    title: "Революционное открытие в медицине: новый метод лечения онкологии",
-    content: "Исследовательская группа представила инновационный подход к терапии раковых заболеваний, показавший эффективность 85% в клинических испытаниях.",
-    tags: ["медицина", "онкология", "здоровье"],
-    createdAt: "2024-01-13T11:20:00.000Z",
-    hotnessScore: 32,
-    isConfirmed: true,
-    sources: ["https://medicalbreakthroughs.org/cancer", "https://health-research.edu/therapy"]
-  },
-  {
-    id: "5",
-    title: "Климатический саммит: мировые лидеры договорились о новых обязательствах",
-    content: "По итогам экстренного климатического саммита принята резолюция с конкретными целями по сокращению выбросов и переходу на зеленую энергетику.",
-    tags: ["экология", "политика", "климат"],
-    createdAt: "2024-01-15T16:00:00.000Z",
-    hotnessScore: 84,
-    isConfirmed: true,
-    sources: ["https://climate-news.net/summit", "https://global-politics.org/agreement"],
-    timeline: ["2024-01-14T10:00:00.000Z", "2024-01-15T09:30:00.000Z"]
-  }
-];
-=======
     {
       id: '1',
       title:
@@ -293,5 +229,4 @@
 
     console.log(apiUrl);
   }
->>>>>>> 6dedc71a
 }