:host {
    display: flex;
<<<<<<< HEAD
    flex-flow: column nowrap;
    height: 100vh; 
=======
    flex-direction: column;
    height: 100vh;
>>>>>>> 6dedc71a
    min-height: 0;
}

.header {
    background-color: #1b1b1b;
    padding: 20px 30px;
    position: sticky;
    top: 0;
    left: 0;
    right: 0;
    z-index: 1000;
<<<<<<< HEAD
=======
    flex-shrink: 0; 
>>>>>>> 6dedc71a
}

.header__title {
    color: #ffffff;
    font-size: 24px;
}

.content {
<<<<<<< HEAD
    flex-grow: 1;
=======
    flex: 1;
    min-height: 0;
    display: flex;
>>>>>>> 6dedc71a
}<|MERGE_RESOLUTION|>--- conflicted
+++ resolved
@@ -1,12 +1,7 @@
 :host {
     display: flex;
-<<<<<<< HEAD
-    flex-flow: column nowrap;
-    height: 100vh; 
-=======
     flex-direction: column;
     height: 100vh;
->>>>>>> 6dedc71a
     min-height: 0;
 }
 
@@ -18,10 +13,7 @@
     left: 0;
     right: 0;
     z-index: 1000;
-<<<<<<< HEAD
-=======
     flex-shrink: 0; 
->>>>>>> 6dedc71a
 }
 
 .header__title {
@@ -30,11 +22,7 @@
 }
 
 .content {
-<<<<<<< HEAD
-    flex-grow: 1;
-=======
     flex: 1;
     min-height: 0;
     display: flex;
->>>>>>> 6dedc71a
 }