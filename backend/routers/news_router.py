from http import HTTPStatus

from fastapi import APIRouter
from fastapi.params import Query

<<<<<<< HEAD
from dependencies import vector_store, parser
=======
from dependencies import tg_parser, interfax_parser, vector_store
>>>>>>> 6f637a31
from models.news_filter import NewsFilter
from models.news_item import NewsItem

from models.parsing_source_schema import ParsingSourceSchema

router = APIRouter(prefix="/news")

@router.get("/{id}", response_model=NewsItem | None)
async def get_news_item_by_id():
    return vector_store.get_news_item_by_id()

@router.get("/", response_model=list[NewsItem])
async def get_news_items_by_filters(news_filter: NewsFilter = Query(None)):
    return vector_store.get_news_by_filters(news_filter)

@router.post("/", status_code=HTTPStatus.CREATED)
async def parse_period(parsing_source_schema: ParsingSourceSchema):
    news = []
    if parsing_source_schema.tg_schema:
        news.extend(
            tg_parser.parse(
                parsing_source_schema.tg_schema.from_date,
                parsing_source_schema.tg_schema.to_date
            )
        )
    if parsing_source_schema.interfax_schema:
        news.extend(
            interfax_parser.parse(
                parsing_source_schema.interfax_schema.from_date,
                parsing_source_schema.interfax_schema.to_date
            )
        )
    return news<|MERGE_RESOLUTION|>--- conflicted
+++ resolved
@@ -3,11 +3,7 @@
 from fastapi import APIRouter
 from fastapi.params import Query
 
-<<<<<<< HEAD
-from dependencies import vector_store, parser
-=======
 from dependencies import tg_parser, interfax_parser, vector_store
->>>>>>> 6f637a31
 from models.news_filter import NewsFilter
 from models.news_item import NewsItem
 
