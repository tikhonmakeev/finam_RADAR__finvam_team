:host {
    display: flex;
<<<<<<< HEAD
    flex-direction: column;
    flex: 1;
    min-height: 0; 
    overflow: hidden; 
=======
    flex: 1;
    min-height: 0;
}

.page-layout {
    display: flex;
    flex: 1;
    min-height: 0;
>>>>>>> 6dedc71a
}

.news-feed__scroll-container {
    flex: 1;
    min-height: 0;
}

.news-feed {
    padding: 30px;
}

.news-feed__news {
    display: flex;
    flex-flow: column nowrap;
    gap: 30px;
}
<<<<<<< HEAD
=======

.filters {
    display: flex;
    flex-flow: column nowrap;
    gap: 30px;
    position: sticky;
    top: 0;
    width: 200px;
    background-color: #f6f6f6;
    overflow-y: auto; 
    flex-shrink: 0;
    padding: 30px 20px;
    color: #5e5e5e;
}

.filters__title {
    font-size: 18px;
}

.filters__groups {
    display: flex;
    flex-direction: column;
    gap: 30px;
}

.filters__group {
    display: flex;
    flex-direction: column;
    gap: 7px;
}

.filters__group-label {
    font-size: 14px;
}

.filters__checkbox {
    display: flex;
    gap: 5px;
    font-size: 12px;
    align-items: flex-start;

    span {
        margin-top: -4px
    }
}

.filters__submit {
    font-weight: 500;
}
>>>>>>> 6dedc71a
<|MERGE_RESOLUTION|>--- conflicted
+++ resolved
@@ -1,11 +1,5 @@
 :host {
     display: flex;
-<<<<<<< HEAD
-    flex-direction: column;
-    flex: 1;
-    min-height: 0; 
-    overflow: hidden; 
-=======
     flex: 1;
     min-height: 0;
 }
@@ -14,7 +8,6 @@
     display: flex;
     flex: 1;
     min-height: 0;
->>>>>>> 6dedc71a
 }
 
 .news-feed__scroll-container {
@@ -31,8 +24,6 @@
     flex-flow: column nowrap;
     gap: 30px;
 }
-<<<<<<< HEAD
-=======
 
 .filters {
     display: flex;
@@ -81,5 +72,4 @@
 
 .filters__submit {
     font-weight: 500;
-}
->>>>>>> 6dedc71a
+}